// polyfill globals for uppy on IE11
import 'core-js/fn/array/iterator'
// import 'core-js/fn/promise' // already included by kiwiirc

import Uppy from '@uppy/core'
import Dashboard from '@uppy/dashboard'
import Tus from '@uppy/tus'
import Webcam from '@uppy/webcam'
import '@uppy/dashboard/dist/style.min.css'
<<<<<<< HEAD
=======
import sidebarFileList from './components/SidebarFileList.vue'
>>>>>>> d50143c4

const KiB = 2 ** 10
const MiB = 2 ** 20

function getValidUploadTarget() {
    const buffer = kiwi.state.getActiveBuffer()
    const isValidTarget = buffer && (buffer.isChannel() || buffer.isQuery())
    if (!isValidTarget) {
        throw new Error('Files can only be shared in channels or queries.')
    }
    return buffer
}

// doesn't count a final trailing newline as starting a new line
function numLines(str) {
    const re = /\r?\n/g
    let lines = 1
    while (re.exec(str)) {
        if (re.lastIndex < str.length) {
            lines += 1
        }
    }
    return lines
}

kiwi.plugin('fileuploader', function(kiwi, log) {
    // exposed api object
    kiwi.fileuploader = {}

    const settings = kiwi.state.setting('fileuploader')

    // add button to input bar
    const uploadFileButton = document.createElement('i')
    uploadFileButton.className = 'upload-file-button fa fa-upload'

    kiwi.addUi('input', uploadFileButton)

    let c = new kiwi.Vue(sidebarFileList)
    c.$mount()
    kiwi.addUi('about_buffer', c.$el, {title: 'Shared Files'})

    const uppy = Uppy({
        autoProceed: false,
        onBeforeFileAdded: (currentFile, files) => {
            // throws if invalid, canceling the file add
            getValidUploadTarget()
        },
        restrictions: {
            maxFileSize: settings.maxFileSize || 10 * MiB,
        },
    })
        .use(Dashboard, {
            trigger: uploadFileButton,
            proudlyDisplayPoweredByUppy: false,
            closeModalOnClickOutside: true,
            note: settings.note,
        })
        .use(Webcam, { target: Dashboard })
        .use(Tus, {
            endpoint: settings.server || '/files',
            chunkSize: 512 * KiB,
        })
        .run()

    const dashboard = uppy.getPlugin('Dashboard')

    // expose plugin api
    kiwi.fileuploader.uppy = uppy
    kiwi.fileuploader.dashboard = dashboard

    // show uppy modal whenever a file is dragged over the page
    window.addEventListener('dragenter', event => {
        // swallow error and ignore drag if no valid buffer to share to
        try {
            getValidUploadTarget()
        } catch (err) {
            return
        }

        dashboard.openModal()
    })

    // show uppy modal when files are pasted
    kiwi.on('buffer.paste', event => {
        // swallow error and ignore paste if no valid buffer to share to
        try {
            getValidUploadTarget()
        } catch (err) {
            return
        }

        // IE 11 puts the clipboardData on the window
        const cbData = event.clipboardData || window.clipboardData

        if (!cbData) {
            return
        }

        // detect large text pastes, offer to create a file upload instead
        const text = cbData.getData('text')
        if (text) {
            const network = kiwi.state.getActiveNetwork()
            const networkMaxLineLen =
                network.ircClient.options.message_max_length
            if (text.length > networkMaxLineLen || numLines(text) > 4) {
                const msg =
                    'You pasted a lot of text.\nWould you like to upload as a file instead?'
                if (window.confirm(msg)) {
                    // stop IrcInput from ingesting the pasted text
                    event.preventDefault()
                    event.stopPropagation()

                    // only if there are no other files waiting for user confirmation to upload
                    const shouldAutoUpload = uppy.getFiles().length === 0

                    uppy.addFile({
                        name: 'pasted.txt',
                        type: 'text/plain',
                        data: new Blob([text], { type: 'text/plain' }),
                        source: 'Local',
                        isRemote: false,
                    })

                    if (shouldAutoUpload) {
                        uppy.upload()
                    }

                    dashboard.openModal()
                }
            }
        }

        // ensure a file has been pasted
        if (!cbData.files || cbData.files.length <= 0) {
            return
        }

        // pass event to the dashboard for handling
        dashboard.handlePaste(event)
        dashboard.openModal()
    })

    uppy.on('file-added', file => {
        file.kiwiFileUploaderTargetBuffer = getValidUploadTarget()
    })

    uppy.on('upload-success', (file, resp, uploadURL) => {
        // append filename to uploadURL
        uploadURL = `${uploadURL}/${encodeURIComponent(file.meta.name)}`
        uppy.setFileState(file.id, { uploadURL })
        file = uppy.getFile(file.id)

        // emit a global kiwi event
        kiwi.emit('fileuploader.uploaded', { url: uploadURL, file })

        // send a message with the url of each successful upload
        const buffer = file.kiwiFileUploaderTargetBuffer
        buffer.say(`Uploaded file: ${uploadURL}`)
    })

    uppy.on('complete', result => {
        // automatically close upload modal if all uploads succeeded
        if (result.failed.length === 0) {
            uppy.reset()
            // TODO: this would be nicer with a css transition: delay, then fade out
            dashboard.closeModal()
        }
    })
})<|MERGE_RESOLUTION|>--- conflicted
+++ resolved
@@ -7,10 +7,7 @@
 import Tus from '@uppy/tus'
 import Webcam from '@uppy/webcam'
 import '@uppy/dashboard/dist/style.min.css'
-<<<<<<< HEAD
-=======
 import sidebarFileList from './components/SidebarFileList.vue'
->>>>>>> d50143c4
 
 const KiB = 2 ** 10
 const MiB = 2 ** 20
@@ -84,11 +81,7 @@
     // show uppy modal whenever a file is dragged over the page
     window.addEventListener('dragenter', event => {
         // swallow error and ignore drag if no valid buffer to share to
-        try {
-            getValidUploadTarget()
-        } catch (err) {
-            return
-        }
+        try { getValidUploadTarget() } catch (err) { return }
 
         dashboard.openModal()
     })
@@ -96,11 +89,7 @@
     // show uppy modal when files are pasted
     kiwi.on('buffer.paste', event => {
         // swallow error and ignore paste if no valid buffer to share to
-        try {
-            getValidUploadTarget()
-        } catch (err) {
-            return
-        }
+        try { getValidUploadTarget() } catch (err) { return }
 
         // IE 11 puts the clipboardData on the window
         const cbData = event.clipboardData || window.clipboardData
@@ -113,11 +102,9 @@
         const text = cbData.getData('text')
         if (text) {
             const network = kiwi.state.getActiveNetwork()
-            const networkMaxLineLen =
-                network.ircClient.options.message_max_length
+            const networkMaxLineLen = network.ircClient.options.message_max_length
             if (text.length > networkMaxLineLen || numLines(text) > 4) {
-                const msg =
-                    'You pasted a lot of text.\nWould you like to upload as a file instead?'
+                const msg = 'You pasted a lot of text.\nWould you like to upload as a file instead?'
                 if (window.confirm(msg)) {
                     // stop IrcInput from ingesting the pasted text
                     event.preventDefault()
